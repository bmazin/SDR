from matplotlib import rcParams, rc
import matplotlib.pyplot as plt
import numpy as np
import scipy.optimize as opt
from baselineIIR import IirFilter
import makeNoiseSpectrum as mNS
import makeArtificialData as mAD

reload(mNS)
reload(mAD)

def makeTemplate(rawdata, numOffsCorrIters=1):
    '''
    Make a matched filter template using a raw phase timestream
    INPUTS:
    rawdata - noisy phase timestream with photon pulses
    numOffsCorrIters - number of pulse offset corrections to perform

    OUTPUTS:
    finalTemplate - template of pulse shape
    time - use as x-axis when plotting template
    noiseSpectDict - dictionary containing noise spectrum and corresponding frequencies
    '''

    #hipass filter data to remove any baseline
    data = hpFilter(rawdata)
    
    #trigger on pulses in data (could work in a Chi2 cut so that we can set the trigger level lower)
    peakDict = sigmaTrigger(data,nSigmaTrig=2.)
    
    #remove pulses with additional triggers in the pulse window
    peakIndices = cleanPulses(peakDict['peakMaxIndices'])
        
    #Create rough template
    roughTemplate, time = averagePulses(data, peakIndices)
    
    #create noise spectrum from pre-pulse data for filter
    noiseSpectDict = mNS.makeWienerNoiseSpectrum(data,peakIndices)
    
    #Correct for errors in peak offsets due to noise
    filterList = [roughTemplate]
    for i in range(numOffsCorrIters):
        peakIndices = correctPeakOffs(data, peakIndices, noiseSpectDict, roughTemplate, 'wiener')
        roughTemplate, time = averagePulses(data, peakIndices,isoffset=True) #calculate a new corrected template
        filterList.append(roughTemplate)
    
    finalTemplate = roughTemplate

    return finalTemplate, time, noiseSpectDict, filterList

def hpFilter(rawdata, criticalFreq=20, sampleRate = 1e6):
    '''
    High pass filters the raw phase timestream
    INPUTS:
    rawdata - data to be filtered
    criticalFreq - cutoff frequency of filter (in Hz)
    sampleRate - sample rate of rawdata

    OUTPUTS:
    data - filtered data
    '''
    f=2*np.sin(np.pi*criticalFreq/sampleRate)
    Q=.7
    q=1./Q
    hpSvf = IirFilter(sampleFreqHz=sampleRate,numCoeffs=np.array([1,-2,1]),denomCoeffs=np.array([1+f**2, f*q-2,1-f*q]))
    data = hpSvf.filterData(rawdata)
    return data

def sigmaTrigger(data,nSigmaTrig=5.,deadTime=200,decayTime=30):
    '''
    Detects pulses in raw phase timestream
    INPUTS:
    data - phase timestream
    nSigmaTrig - threshold to detect pulse in terms of standard deviation of data
    deadTime - minimum amount of time between any two pulses (units: ticks (1 us assuming 1 MHz sample rate))
    decayTime - expected pulse decay time (units: ticks)
    '''
    data = np.array(data)
    med = np.median(data)
    #print 'sdev',np.std(data),'med',med,'max',np.max(data)
    trigMask = np.logical_or( data > (med + np.std(data)*nSigmaTrig) , data < (med - np.std(data)*nSigmaTrig) )
    if np.sum(trigMask) > 0:
        peakIndices = np.where(trigMask)[0]
        i = 0
        p = peakIndices[i]
        peakMaxIndices = []
        while p < peakIndices[-1]:
            peakIndices = peakIndices[np.logical_or(peakIndices-p > deadTime , peakIndices-p <= 0)]#apply deadTime
            if p+decayTime<len(data):            
                peakData = data[p:p+decayTime]
            else:
                peakData = data[p:]
            peakMaxIndices = np.append(peakMaxIndices, np.argmax(np.abs(peakData))+p)
                            
            i+=1
            if i < len(peakIndices):
                p = peakIndices[i]
            else:
                p = peakIndices[-1]
         
            
    else:
        raise ValueError('sigmaTrigger: No triggers found in dataset')
    
    print 'triggered on', len(peakIndices), 'pulses'    
    return {'peakIndices':peakIndices, 'peakMaxIndices':peakMaxIndices}

def cleanPulses(peakIndices,window=900):
    '''
    Removes any pulses that have another pulse within 'window' (in ticks) This is
    to ensure that template data is not contaminated by extraneous pulses.
    
    INPUTS:
    peakIndices - list of pulse positions
    window - size of pulse removal window (in ticks (us))

    OUTPUS:
    newPeakIndices - list of pulse positions, with unwanted pulses deleted
    '''
    peakIndices=np.array(peakIndices)
    newPeakIndices=np.array([])
    #check that no peaks are near current peak and then add to new indices variable
    for iPeak, peakIndex in enumerate(peakIndices):
        if np.min(np.abs(peakIndices[np.arange(len(peakIndices))!=iPeak]-peakIndex))>window:
            newPeakIndices=np.append(newPeakIndices,peakIndex)

    if len(newPeakIndices)==0:
        raise ValueError('cleanPulses: no pulses passed the pileup cut')       
    
    print len(peakIndices)-len(newPeakIndices), 'indices cut due to pileup'
    
    return newPeakIndices
    

def averagePulses(data, peakIndices, isoffset=False, nPointsBefore=100, nPointsAfter=700, decayTime=30, sampleRate=1e6):
    '''
    Average together pulse data to make a template
    
    INPUTS:
    data - raw phase timestream
    peakIndices - list of pulse positions
    isoffset - true if peakIndices are the locations of peak maxima
    nPointsBefore - number of points before peakIndex to include in template
    nPointsAfter - number of points after peakIndex to include in template
    decayTime - expected pulse decay time (in ticks (us))
    sampleRate - sample rate of 'data'

    OUTPUTS:
    template - caluculated pulse template
    time - time markers indexing data points in 'template'
           (use as x-axis when plotting)
    '''
    numPeaks = 0
    template=np.zeros(nPointsBefore+nPointsAfter)
    for iPeak,peakIndex in enumerate(peakIndices):
        if peakIndex >= nPointsBefore and peakIndex < len(data)-nPointsAfter:
            peakRecord = data[peakIndex-nPointsBefore:peakIndex+nPointsAfter]
            peakData = data[peakIndex-decayTime:peakIndex+decayTime]
            
            if isoffset:
                peakRecord/=np.abs(data[peakIndex])
            else:
                peakHeight = np.max(np.abs(peakData))
                peakRecord /= peakHeight
            template += peakRecord
            numPeaks += 1
    if numPeaks==0:
        raise ValueError('averagePulses: No valid peaks found')
    
    template /= numPeaks
    time = np.arange(0,nPointsBefore+nPointsAfter)/sampleRate
    return template, time
    

def makeWienerFilter(noiseSpectDict, template):
    '''
    Calculate acausal Wiener Filter coefficients in the frequency domain
    
    INPUTS:
    noiseSpectDict - Dictionary containing noise spectrum and list of corresponding frequencies
    template - template of pulse shape
    
    OUTPUTS:
    wienerFilter - list of Wiener Filter coefficients
    '''
    template /= np.max(np.abs(template)) #should be redundant
    noiseSpectrum = noiseSpectDict['noiseSpectrum']
    templateFft = np.fft.fft(template)/len(template)
    wienerFilter = np.conj(templateFft)/noiseSpectrum
    filterNorm = np.sum(np.abs(templateFft)**2/noiseSpectrum)
    wienerFilter /= filterNorm
    return wienerFilter

def correctPeakOffs(data, peakIndices, noiseSpectDict, template, filterType, offsets=np.arange(-20,21), nPointsBefore=100, nPointsAfter=700):
    '''
    Correct the list of peak indices to improve the alignment of photon pulses.  

    INPUTS:
    data - raw phase timestream
    peakIndices - list of photon pulse indices
    noiseSpectDict - dictionary containing noise spectrum and corresponding frequencies
    template - template of pulse to use for filter
    filterType - string specifying the type of filter to use
    offsets - list of peak index offsets to check
    nPointsBefore - number of points before peakIndex to include in pulse
    nPointsAfter - number of points after peakIndex to include in pulse

    OUTPUTS:
    newPeakIndices - list of corrected peak indices
    '''
    
    if filterType=='wiener':
        makeFilter = makeWienerFilter
    
    else:
        raise ValueError('makeFilterSet: Filter not defined')
    
    nOffsets = len(offsets)
    nPointsTotal = nPointsBefore + nPointsAfter
    filterSet = np.zeros((nOffsets,nPointsTotal),dtype=np.complex64)
    newPeakIndices = []
    
    #Create a set of filters from different template offsets
    for i,offset in enumerate(offsets):
        templateOffs = np.roll(template, offset)
        filterSet[i] = makeFilter(noiseSpectDict, templateOffs)
    
    #find which peak index offset is the best for each pulse:
    #   apply each offset to the pulse, then determine which offset 
    #   maximizes the pulse amplitude after application of the filter
    for iPeak,peakIndex in enumerate(peakIndices):
        if peakIndex > nPointsBefore-np.min(offsets) and peakIndex < len(data)-(nPointsAfter+np.max(offsets)):
            peakRecord = data[peakIndex-nPointsBefore:peakIndex+nPointsAfter]
            peakRecord = peakRecord / np.max(np.abs(peakRecord))
            #check which time shifted filter results in the biggest signal
            peakRecordFft = np.fft.fft(peakRecord)/nPointsTotal
            convSums = np.abs(np.sum(filterSet*peakRecordFft,axis=1))
            bestOffsetIndex = np.argmax(convSums)
            bestConvSum = convSums[bestOffsetIndex]
            bestOffset = offsets[bestOffsetIndex]
            newPeakIndices=np.append(newPeakIndices, peakIndex+bestOffset)

    return newPeakIndices
def makeFittedTemplate(template,time,riseGuess=3.e-6, fallGuess=55.e-6, peakGuess=100*1e-6):
    ''''
    Fit template to double exponential pulse
    INPUTS:
    template - somewhat noisy template to be fitted
    time - time variable for template
    riseGuess - guess for pulse rise time in same units as 'time' variable
    fallGuess - guess for pulse fall time in same units as 'time' variable
    peakGuess - guess for what time in your template the fitted peak will be 
                in same units as 'time' variable
  
    OUTPUTS:
    fittedTemplate - fitted template with double exponential pulse
    startFit - fitted value of peakGuess
    riseFit - fitted value of riseGuess
    fallFit - fitted value of fallGuess
    '''
    
    if template[np.argmax(np.abs(template))]>0:
        pos_neg=1
    else:
        pos_neg=-1
        
    startGuess=peakGuess+riseGuess*np.log(riseGuess/(riseGuess+fallGuess))
    coef, coefCov =opt.curve_fit(pulseFitFun , time,pos_neg*template,[startGuess,riseGuess,fallGuess])
    
    startFit=coef[0]
    riseFit=coef[1]
    fallFit=coef[2]
    fittedTemplate=pos_neg*pulseFitFun(time,startFit,riseFit,fallFit)
    
    return fittedTemplate, startFit, riseFit, fallFit 

def pulseFitFun(x,t0,t1,t2):
    '''
    double exponential pulse function normalized to one
    INPUTS:
    x - time array
    t0 - pulse start time
    t1 - pulse rise time
    t2 - pulse fall time
    
    OUTPUTS:
    y - double exponential pulse array
    '''
    
    x=np.array(x)
    t0=float(t0)
    t1=float(t1)
    t2=float(t2)
    
    heaviside=np.zeros(len(x))
    heaviside[x>t0]=1;
    norm=t2/(t1+t2)*(t1/(t1+t2))**(t1/t2)
    return (1-np.exp(-(x-t0)/t1))*np.exp(-(x-t0)/t2)/norm*heaviside
       
if __name__=='__main__':
    
    #Turn plotting on or off
    isPlot=True 
    isPlotPoisson=False 
    isPlotFit=False 
    
    #Starting template values
    sampleRate=1e6
    nPointsBefore=100.
    riseTime=2e-6
    fallTime=50e-6
    tmax=nPointsBefore/sampleRate
    t0=tmax+riseTime*np.log(riseTime/(riseTime+fallTime)) 
    
    #get fake poissonian distributed pulse data
    rawdata, rawtime = mAD.makePoissonData(totalTime=2*131.072e-3)
      
    if isPlotPoisson:
        fig1=plt.figure(0)
        plt.plot(rawtime,rawdata)
        plt.show()
    
    #calculate templates    
<<<<<<< HEAD
    finalTemplate, time , _, templateList = makeTemplate(rawdata)
    roughTemplate = templateList[0]

=======
    finalTemplate, time , _ , _ = makeTemplate(rawdata)
    roughTemplate, time, _ , _ = makeTemplate(rawdata,numOffsCorrIters=0)
    
    #make fitted template
    fittedTemplate, startFit, riseFit, fallFit = makeFittedTemplate(finalTemplate,time,riseGuess=3.e-6,fallGuess=55.e-6)
    
>>>>>>> dea53316
    #calculate real template
    realTemplate = mAD.makePulse(time,t0,riseTime,fallTime)
    
    if isPlot:
        fig, (ax0, ax1) = plt.subplots(nrows=2, sharex=True)
        h1, = ax0.plot(time*1e6,roughTemplate,'r',linewidth=2)
        h2, = ax0.plot(time*1e6,finalTemplate,'g',linewidth=2)
        h3, = ax0.plot(time*1e6,realTemplate,'b', linewidth=2)
        
        ax1.plot(time*1e6,realTemplate-roughTemplate,'r',linewidth=2)
        ax1.plot(time*1e6,realTemplate-finalTemplate,'g',linewidth=2)
        
        ax1.set_xlabel('time [$\mu$s]')
        ax0.set_ylabel('normalized pulse height')
        ax1.set_ylabel('residuals')
        print type(h1)
        if np.max(realTemplate)>0:
            ax0.legend((h1,h2,h3),('initial template','offset corrected template','real pulse shape'),'upper right')
        else:
            ax0.legend((h1,h2,h3),('initial template','offset corrected template','real pulse shape'),'lower right')
        plt.show()   
    if isPlotFit:
        fig2=plt.figure(2)
        plt.plot(time,finalTemplate)
        plt.plot(time,fittedTemplate)
        plt.show()
    <|MERGE_RESOLUTION|>--- conflicted
+++ resolved
@@ -321,18 +321,12 @@
         plt.show()
     
     #calculate templates    
-<<<<<<< HEAD
     finalTemplate, time , _, templateList = makeTemplate(rawdata)
     roughTemplate = templateList[0]
-
-=======
-    finalTemplate, time , _ , _ = makeTemplate(rawdata)
-    roughTemplate, time, _ , _ = makeTemplate(rawdata,numOffsCorrIters=0)
     
     #make fitted template
     fittedTemplate, startFit, riseFit, fallFit = makeFittedTemplate(finalTemplate,time,riseGuess=3.e-6,fallGuess=55.e-6)
     
->>>>>>> dea53316
     #calculate real template
     realTemplate = mAD.makePulse(time,t0,riseTime,fallTime)
     
