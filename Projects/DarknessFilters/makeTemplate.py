--- conflicted
+++ resolved
@@ -385,53 +385,10 @@
     
     heaviside=np.zeros(len(x))
     heaviside[x>t0]=1;
-<<<<<<< HEAD
-    norm=t2/(t1+t2)*(t1/(t1+t2))**(t1/t2)
-    return (1-np.exp(-(x-t0)/t1))*np.exp(-(x-t0)/t2)/norm*heaviside
-       
-if __name__=='__main__':
-    
-    #Turn plotting on or off
-    isPlot=True 
-    isPlotPoisson=False 
-    isPlotFit=False 
-    
-    #Starting template values
-    sampleRate=1e6
-    nPointsBefore=100.
-    riseTime=2e-6
-    fallTime=50e-6
-    tmax=nPointsBefore/sampleRate
-    t0=tmax+riseTime*np.log(riseTime/(riseTime+fallTime)) 
-    
-    #get fake poissonian distributed pulse data
-    rawdata, rawtime = mAD.makePoissonData(totalTime=2*131.072e-3,isVerbose=True)
-      
-    if isPlotPoisson:
-        fig1=plt.figure(0)
-        plt.plot(rawtime,rawdata)
-        plt.show()
-    
-    #calculate templates    
-    finalTemplate, time, _, templateList, _ = makeTemplate(rawdata,numOffsCorrIters=2,isVerbose=True)
-    roughTemplate = templateList[0]
-    
-    #make fitted template
-    fittedTemplate, startFit, riseFit, fallFit = makeFittedTemplate(finalTemplate,time,riseGuess=3.e-6,fallGuess=55.e-6)
-    
-    #calculate real template
-    realTemplate = mAD.makePulse(time,t0,riseTime,fallTime)
-    
-    if isPlot:
-        fig, (ax0, ax1) = plt.subplots(nrows=2, sharex=True)
-        h1, = ax0.plot(time*1e6,roughTemplate,'r',linewidth=2)
-        h2, = ax0.plot(time*1e6,finalTemplate,'g',linewidth=2)
-        h3, = ax0.plot(time*1e6,realTemplate,'b', linewidth=2)
-=======
+
     if t1<0 or t2<0:
         norm=1
     else: 
         norm=t2/(t1+t2)*(t1/(t1+t2))**(t1/t2)
->>>>>>> 97e34624
         
     return (1-np.exp(-(x-t0)/t1))*np.exp(-(x-t0)/t2)/norm*heaviside