import matplotlib.pyplot as plt
import numpy as np
import sys
import scipy.interpolate
import scipy.signal
import makeNoiseSpectrum as noise
import makeArtificialData as mAD

def makeMatchedFilter(template, noiseSpectrum, nTaps=50, tempOffs=90):
    '''
    Make a matched filter using a template and noise PSD
    INPUTS:
    template - array containing pulse template
    noiseSpectrum - noise PSD
    nTaps - number of filter coefficients
    tempOffs - offset of template subset to use for filter
    '''
    noiseCovInv = noise.covFromPsd(noiseSpectrum, nTaps)['covMatrixInv']    
    template = template[tempOffs:tempOffs+nTaps]  #shorten template to length nTaps
    filterNorm = np.sqrt(np.dot(template, np.dot(noiseCovInv, template)))
    matchedFilt = np.dot(noiseCovInv, template)/filterNorm
    return matchedFilt

if __name__=='__main__':
    #test makeMatchedFilter    
    template = np.zeros(800)
    template[100:800] = 10.*np.exp(-np.arange(0,700)/30.)
    data,time = mAD.makePoissonData(totalTime=1000.e-3, maxSignalToNoise=0.0)
    noiseCov = noise.covFromData(data-np.mean(data), 100)['covMatrix']

<<<<<<< HEAD
    filt, filtRev = makeMatchedFilter(template, noiseCov, 100)
    plt.plot(template,'r')
    plt.plot(10*filt,'g')
    plt.plot(10*filtRev,'b')
=======
    filt = makeMatchedFilter(template, noiseCov, 100)
    plt.plot(template)
    plt.plot(10*filt)
>>>>>>> a200bf84
    plt.show()<|MERGE_RESOLUTION|>--- conflicted
+++ resolved
@@ -28,14 +28,4 @@
     data,time = mAD.makePoissonData(totalTime=1000.e-3, maxSignalToNoise=0.0)
     noiseCov = noise.covFromData(data-np.mean(data), 100)['covMatrix']
 
-<<<<<<< HEAD
-    filt, filtRev = makeMatchedFilter(template, noiseCov, 100)
-    plt.plot(template,'r')
-    plt.plot(10*filt,'g')
-    plt.plot(10*filtRev,'b')
-=======
-    filt = makeMatchedFilter(template, noiseCov, 100)
-    plt.plot(template)
-    plt.plot(10*filt)
->>>>>>> a200bf84
     plt.show()