--- conflicted
+++ resolved
@@ -7,20 +7,18 @@
 import makeArtificialData as mAD
 import makeTemplate as mT
 import makeFilters as mF
-<<<<<<< HEAD
 import struct
-import os
-
-=======
+
 import extractRawData as eRD
 import triggerPhotons as tP
 import os
->>>>>>> 3c2eaa74
+
 reload(mNS)
 reload(mAD)
 reload(mT)
 reload(mF)
-<<<<<<< HEAD
+reload(tP)
+
 ##### Test on real data #####
 if True:
     isPlot=False
@@ -65,11 +63,6 @@
     plt.hist(superAmps,100,alpha=.7)
     plt.show()
     
-
-=======
-reload(tP)
->>>>>>> 3c2eaa74
-
 ##### Find expected energy resolution of different filters #####
 if False:
     isPlot=False
