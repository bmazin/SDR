from matplotlib import rcParams, rc
import matplotlib.pyplot as plt
import numpy as np
import sys
import scipy.interpolate
import scipy.signal
import triggerPhotons as tP
from baselineIIR import IirFilter
<<<<<<< HEAD
reload(tP)

def makeWienerNoiseSpectrum(data, peakIndices=[], numBefore=100, numAfter=700, noiseOffsetFromPeak=200, sampleRate=1e6, template=[],isVerbose=False):
=======
import matplotlib.pyplot as plt


def makeWienerNoiseSpectrum(data, peakIndices=[], numBefore=100, numAfter=700, noiseOffsetFromPeak=200, sampleRate=1e6, prePulseDetect=True, baselineSubtract=True):
>>>>>>> 443bc8aa
    nFftPoints = numBefore + numAfter
    peakIndices=np.array(peakIndices).astype(int)
    
    #If no peaks, choose random indices to make spectrum 
    if len(peakIndices)==0:
        print 'warning: makeWienerNoiseSpectrum was not passed any peakIndices. Generating random indicies now'
        peakIndices=np.array([0])
        rate = len(data)/nFftPoints/10
        while peakIndices[-1]<(len(data)-1):
            prob=np.random.rand()
            currentIndex=peakIndices[-1]
            peakIndices=np.append(peakIndices,currentIndex+np.ceil(-np.log(prob)/rate).astype(int))
        peakIndices=peakIndices[:-2]      
    if len(peakIndices)==0:
        raise ValueError('makeWienerNoiseSpectrum: input data set is too short for the number of FFT points specified')
   
    #Baseline subtract noise data
    if(baselineSubtract):
        noiseStream = np.array([])
        for iPeak,peakIndex in enumerate(peakIndices):
            if peakIndex > nFftPoints+noiseOffsetFromPeak and peakIndex < len(data)-numAfter:
                noiseStream = np.append(noiseStream, data[peakIndex-nFftPoints-noiseOffsetFromPeak:peakIndex-noiseOffsetFromPeak])
        data = data - np.mean(noiseStream)
    
    #Calculate noise spectra for the defined area before each pulse
    noiseSpectra = np.zeros((len(peakIndices), nFftPoints))
    rejectInd=np.array([])
    for iPeak,peakIndex in enumerate(peakIndices):
        if peakIndex > nFftPoints+noiseOffsetFromPeak and peakIndex < len(data)-numAfter:
            noiseData = data[peakIndex-nFftPoints-noiseOffsetFromPeak:peakIndex-noiseOffsetFromPeak]
<<<<<<< HEAD
            noiseSpectra[iPeak] = np.abs(np.fft.fft(data[peakIndex-nFftPoints-noiseOffsetFromPeak:peakIndex-noiseOffsetFromPeak])/nFftPoints)**2 
            if len(template)!=0:
                filteredData=np.correlate(noiseData,template,mode='same')
                peakDict=tP.detectPulses(filteredData, nSigmaThreshold = 3., negDerivLenience = 1, bNegativePulses=False)
                if len(peakDict['peakIndices'])!=0:
                    rejectInd=np.append(rejectInd,iPeak)     

    #Remove indicies with pulses by coorelating with a template if provided
    if len(template)!=0:  
        noiseSpectra = np.delete(noiseSpectra, rejectInd, axis=0)
    noiseFreqs = np.fft.fftfreq(nFftPoints,1./sampleRate)    
    noiseSpectrum = np.median(noiseSpectra,axis=0)
    noiseSpectrum[0] = 2.*noiseSpectrum[1] #look into this later 8/15/16
    if isVerbose:
        print len(noiseSpectra[:,0]),'traces used to make noise spectrum', len(rejectInd), 'cut for pulse contamination'
=======
            sigma[iPeak] = np.std(noiseData)
            noiseSpectra[iPeak] = np.abs(np.fft.fft(noiseData)/nFftPoints)**2 

    #Remove indicies with pulses in the area used for noise .. this is rough. Data should be pre-checked for this (use cleanPulses).
    if prePulseDetect:    
        sigmaMask = (sigma-np.mean(sigma))>2*np.std(sigma)
        sigmaRejectInd = np.where(sigmaMask)
        noiseSpectra = np.delete(noiseSpectra, sigmaRejectInd, axis=0)
    noiseFreqs = np.fft.fftfreq(nFftPoints,1./sampleRate)    
    noiseSpectrum = np.median(noiseSpectra,axis=0)
    #noiseSpectrum[0] = 0.01*noiseSpectrum[1] #look into this later 8/15/16
>>>>>>> 443bc8aa
    return {'noiseSpectrum':noiseSpectrum, 'noiseFreqs':noiseFreqs}
    
def covFromData(data,size=800,nTrials=None):
    nSamples = len(data)
    if nTrials is None:
        nTrials = nSamples//size
    data = data[0:nTrials*size]
    data = data.reshape((nTrials,size))
    data = data.T
    
    covMatrix = np.cov(data)
    covMatrixInv = np.linalg.inv(covMatrix)
    return {'covMatrix':covMatrix,'covMatrixInv':covMatrixInv}

def covFromPsd(powerSpectrum,size=None):
    autocovariance = np.abs(np.fft.ifft(powerSpectrum))
    if size is None:
        size = len(autocovariance)
    sampledAutocovariance = autocovariance[0:size]

    shiftingRow = np.concatenate((sampledAutocovariance[:0:-1],sampledAutocovariance))
    covMatrix = []

    for iRow in range(size):
        covMatrix.append(shiftingRow[size-iRow-1:size-iRow-1+size])

    covMatrix = np.array(covMatrix)

    covMatrixInv = np.linalg.inv(covMatrix)
    return {'covMatrix':covMatrix,'covMatrixInv':covMatrixInv,'autocovariance':sampledAutocovariance}<|MERGE_RESOLUTION|>--- conflicted
+++ resolved
@@ -6,16 +6,9 @@
 import scipy.signal
 import triggerPhotons as tP
 from baselineIIR import IirFilter
-<<<<<<< HEAD
 reload(tP)
 
-def makeWienerNoiseSpectrum(data, peakIndices=[], numBefore=100, numAfter=700, noiseOffsetFromPeak=200, sampleRate=1e6, template=[],isVerbose=False):
-=======
-import matplotlib.pyplot as plt
-
-
-def makeWienerNoiseSpectrum(data, peakIndices=[], numBefore=100, numAfter=700, noiseOffsetFromPeak=200, sampleRate=1e6, prePulseDetect=True, baselineSubtract=True):
->>>>>>> 443bc8aa
+def makeWienerNoiseSpectrum(data, peakIndices=[], numBefore=100, numAfter=700, noiseOffsetFromPeak=200, sampleRate=1e6, template=[],isVerbose=False,baselineSubtract=True):
     nFftPoints = numBefore + numAfter
     peakIndices=np.array(peakIndices).astype(int)
     
@@ -46,7 +39,6 @@
     for iPeak,peakIndex in enumerate(peakIndices):
         if peakIndex > nFftPoints+noiseOffsetFromPeak and peakIndex < len(data)-numAfter:
             noiseData = data[peakIndex-nFftPoints-noiseOffsetFromPeak:peakIndex-noiseOffsetFromPeak]
-<<<<<<< HEAD
             noiseSpectra[iPeak] = np.abs(np.fft.fft(data[peakIndex-nFftPoints-noiseOffsetFromPeak:peakIndex-noiseOffsetFromPeak])/nFftPoints)**2 
             if len(template)!=0:
                 filteredData=np.correlate(noiseData,template,mode='same')
@@ -59,22 +51,10 @@
         noiseSpectra = np.delete(noiseSpectra, rejectInd, axis=0)
     noiseFreqs = np.fft.fftfreq(nFftPoints,1./sampleRate)    
     noiseSpectrum = np.median(noiseSpectra,axis=0)
-    noiseSpectrum[0] = 2.*noiseSpectrum[1] #look into this later 8/15/16
+    #noiseSpectrum[0] = 2.*noiseSpectrum[1] #look into this later 8/15/16
     if isVerbose:
         print len(noiseSpectra[:,0]),'traces used to make noise spectrum', len(rejectInd), 'cut for pulse contamination'
-=======
-            sigma[iPeak] = np.std(noiseData)
-            noiseSpectra[iPeak] = np.abs(np.fft.fft(noiseData)/nFftPoints)**2 
 
-    #Remove indicies with pulses in the area used for noise .. this is rough. Data should be pre-checked for this (use cleanPulses).
-    if prePulseDetect:    
-        sigmaMask = (sigma-np.mean(sigma))>2*np.std(sigma)
-        sigmaRejectInd = np.where(sigmaMask)
-        noiseSpectra = np.delete(noiseSpectra, sigmaRejectInd, axis=0)
-    noiseFreqs = np.fft.fftfreq(nFftPoints,1./sampleRate)    
-    noiseSpectrum = np.median(noiseSpectra,axis=0)
-    #noiseSpectrum[0] = 0.01*noiseSpectrum[1] #look into this later 8/15/16
->>>>>>> 443bc8aa
     return {'noiseSpectrum':noiseSpectrum, 'noiseFreqs':noiseFreqs}
     
 def covFromData(data,size=800,nTrials=None):
